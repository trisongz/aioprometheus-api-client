--- conflicted
+++ resolved
@@ -1,8 +1,4 @@
-<<<<<<< HEAD
-"""A Class for collection of metrics from a Prometheus Host."""
-=======
 """A collection of tools to collect and manipulate prometheus metrics."""
->>>>>>> 8234dae9
 
 __title__ = "prometheus-connect"
 __version__ = "0.0.2b4"
